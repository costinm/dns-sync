/*
Copyright 2017 The Kubernetes Authors.

Licensed under the Apache License, Version 2.0 (the "License");
you may not use this file except in compliance with the License.
You may obtain a copy of the License at

    http://www.apache.org/licenses/LICENSE-2.0

Unless required by applicable law or agreed to in writing, software
distributed under the License is distributed on an "AS IS" BASIS,
WITHOUT WARRANTIES OR CONDITIONS OF ANY KIND, either express or implied.
See the License for the specific language governing permissions and
limitations under the License.
*/

package externaldns

import (
	"fmt"
	"reflect"
	"strconv"
	"time"

	"github.com/alecthomas/kingpin"
	"github.com/sirupsen/logrus"
)

const (
	passwordMask = "******"
)

var (
	// Version is the current version of the app, generated at build time
	Version = "unknown"
)

// Config is a project-wide configuration
type Config struct {
	Master                      string
	KubeConfig                  string
	RequestTimeout              time.Duration
	IstioIngressGatewayServices []string
	Sources                     []string
	Namespace                   string
	AnnotationFilter            string
	FQDNTemplate                string
	CombineFQDNAndAnnotation    bool
	IgnoreHostnameAnnotation    bool
	Compatibility               string
	PublishInternal             bool
	PublishHostIP               bool
	ConnectorSourceServer       string
	Provider                    string
	GoogleProject               string
	DomainFilter                []string
	ZoneIDFilter                []string
	AlibabaCloudConfigFile      string
	AlibabaCloudZoneType        string
	AWSZoneType                 string
	AWSZoneTagFilter            []string
	AWSAssumeRole               string
	AWSBatchChangeSize          int
	AWSBatchChangeInterval      time.Duration
	AWSEvaluateTargetHealth     bool
	AWSAPIRetries               int
	AzureConfigFile             string
	AzureResourceGroup          string
	CloudflareProxied           bool
	CloudflareZonesPerPage      int
	RcodezeroTXTEncrypt         bool
	InfobloxGridHost            string
	InfobloxWapiPort            int
	InfobloxWapiUsername        string
	InfobloxWapiPassword        string `secure:"yes"`
	InfobloxWapiVersion         string
	InfobloxSSLVerify           bool
	InfobloxView                string
	DynCustomerName             string
	DynUsername                 string
	DynPassword                 string `secure:"yes"`
	DynMinTTLSeconds            int
	OCIConfigFile               string
	InMemoryZones               []string
	PDNSServer                  string
	PDNSAPIKey                  string `secure:"yes"`
	PDNSTLSEnabled              bool
	TLSCA                       string
	TLSClientCert               string
	TLSClientCertKey            string
	Policy                      string
	Registry                    string
	TXTOwnerID                  string
	TXTPrefix                   string
	Interval                    time.Duration
	Once                        bool
	DryRun                      bool
	LogFormat                   string
	MetricsAddress              string
	LogLevel                    string
	TXTCacheInterval            time.Duration
	ExoscaleEndpoint            string
	ExoscaleAPIKey              string `secure:"yes"`
	ExoscaleAPISecret           string `secure:"yes"`
	CRDSourceAPIVersion         string
	CRDSourceKind               string
	ServiceTypeFilter           []string
	RFC2136Host                 string
	RFC2136Port                 int
	RFC2136Zone                 string
	RFC2136Insecure             bool
	RFC2136TSIGKeyName          string
	RFC2136TSIGSecret           string `secure:"yes"`
	RFC2136TSIGSecretAlg        string
	RFC2136TAXFR                bool
<<<<<<< HEAD
	TransIPAccountName          string
	TransIPPrivateKeyFile       string
=======
	NS1Endpoint                 string
	NS1IgnoreSSL                bool
>>>>>>> 7e9b883a
}

var defaultConfig = &Config{
	Master:                      "",
	KubeConfig:                  "",
	RequestTimeout:              time.Second * 30,
	IstioIngressGatewayServices: []string{"istio-system/istio-ingressgateway"},
	Sources:                     nil,
	Namespace:                   "",
	AnnotationFilter:            "",
	FQDNTemplate:                "",
	CombineFQDNAndAnnotation:    false,
	IgnoreHostnameAnnotation:    false,
	Compatibility:               "",
	PublishInternal:             false,
	PublishHostIP:               false,
	ConnectorSourceServer:       "localhost:8080",
	Provider:                    "",
	GoogleProject:               "",
	DomainFilter:                []string{},
	AlibabaCloudConfigFile:      "/etc/kubernetes/alibaba-cloud.json",
	AWSZoneType:                 "",
	AWSZoneTagFilter:            []string{},
	AWSAssumeRole:               "",
	AWSBatchChangeSize:          1000,
	AWSBatchChangeInterval:      time.Second,
	AWSEvaluateTargetHealth:     true,
	AWSAPIRetries:               3,
	AzureConfigFile:             "/etc/kubernetes/azure.json",
	AzureResourceGroup:          "",
	CloudflareProxied:           false,
	CloudflareZonesPerPage:      50,
	RcodezeroTXTEncrypt:         false,
	InfobloxGridHost:            "",
	InfobloxWapiPort:            443,
	InfobloxWapiUsername:        "admin",
	InfobloxWapiPassword:        "",
	InfobloxWapiVersion:         "2.3.1",
	InfobloxSSLVerify:           true,
	InfobloxView:                "",
	OCIConfigFile:               "/etc/kubernetes/oci.yaml",
	InMemoryZones:               []string{},
	PDNSServer:                  "http://localhost:8081",
	PDNSAPIKey:                  "",
	PDNSTLSEnabled:              false,
	TLSCA:                       "",
	TLSClientCert:               "",
	TLSClientCertKey:            "",
	Policy:                      "sync",
	Registry:                    "txt",
	TXTOwnerID:                  "default",
	TXTPrefix:                   "",
	TXTCacheInterval:            0,
	Interval:                    time.Minute,
	Once:                        false,
	DryRun:                      false,
	LogFormat:                   "text",
	MetricsAddress:              ":7979",
	LogLevel:                    logrus.InfoLevel.String(),
	ExoscaleEndpoint:            "https://api.exoscale.ch/dns",
	ExoscaleAPIKey:              "",
	ExoscaleAPISecret:           "",
	CRDSourceAPIVersion:         "externaldns.k8s.io/v1alpha1",
	CRDSourceKind:               "DNSEndpoint",
	ServiceTypeFilter:           []string{},
	RFC2136Host:                 "",
	RFC2136Port:                 0,
	RFC2136Zone:                 "",
	RFC2136Insecure:             false,
	RFC2136TSIGKeyName:          "",
	RFC2136TSIGSecret:           "",
	RFC2136TSIGSecretAlg:        "",
	RFC2136TAXFR:                true,
<<<<<<< HEAD
	TransIPAccountName:          "",
	TransIPPrivateKeyFile:       "",
=======
	NS1Endpoint:                 "",
	NS1IgnoreSSL:                false,
>>>>>>> 7e9b883a
}

// NewConfig returns new Config object
func NewConfig() *Config {
	return &Config{}
}

func (cfg *Config) String() string {
	// prevent logging of sensitive information
	temp := *cfg

	t := reflect.TypeOf(temp)
	for i := 0; i < t.NumField(); i++ {
		f := t.Field(i)
		if val, ok := f.Tag.Lookup("secure"); ok && val == "yes" {
			if f.Type.Kind() != reflect.String {
				continue
			}
			v := reflect.ValueOf(&temp).Elem().Field(i)
			if v.String() != "" {
				v.SetString(passwordMask)
			}
		}
	}

	return fmt.Sprintf("%+v", temp)
}

// allLogLevelsAsStrings returns all logrus levels as a list of strings
func allLogLevelsAsStrings() []string {
	var levels []string
	for _, level := range logrus.AllLevels {
		levels = append(levels, level.String())
	}
	return levels
}

// ParseFlags adds and parses flags from command line
func (cfg *Config) ParseFlags(args []string) error {
	app := kingpin.New("external-dns", "ExternalDNS synchronizes exposed Kubernetes Services and Ingresses with DNS providers.\n\nNote that all flags may be replaced with env vars - `--flag` -> `EXTERNAL_DNS_FLAG=1` or `--flag value` -> `EXTERNAL_DNS_FLAG=value`")
	app.Version(Version)
	app.DefaultEnvars()

	// Flags related to Kubernetes
	app.Flag("master", "The Kubernetes API server to connect to (default: auto-detect)").Default(defaultConfig.Master).StringVar(&cfg.Master)
	app.Flag("kubeconfig", "Retrieve target cluster configuration from a Kubernetes configuration file (default: auto-detect)").Default(defaultConfig.KubeConfig).StringVar(&cfg.KubeConfig)
	app.Flag("request-timeout", "Request timeout when calling Kubernetes APIs. 0s means no timeout").Default(defaultConfig.RequestTimeout.String()).DurationVar(&cfg.RequestTimeout)

	// Flags related to Istio
	app.Flag("istio-ingress-gateway", "The fully-qualified name of the Istio ingress gateway service. Flag can be specified multiple times (default: istio-system/istio-ingressgateway)").Default("istio-system/istio-ingressgateway").StringsVar(&cfg.IstioIngressGatewayServices)

	// Flags related to processing sources
	app.Flag("source", "The resource types that are queried for endpoints; specify multiple times for multiple sources (required, options: service, ingress, fake, connector, istio-gateway, crd").Required().PlaceHolder("source").EnumsVar(&cfg.Sources, "service", "ingress", "istio-gateway", "fake", "connector", "crd")
	app.Flag("namespace", "Limit sources of endpoints to a specific namespace (default: all namespaces)").Default(defaultConfig.Namespace).StringVar(&cfg.Namespace)
	app.Flag("annotation-filter", "Filter sources managed by external-dns via annotation using label selector semantics (default: all sources)").Default(defaultConfig.AnnotationFilter).StringVar(&cfg.AnnotationFilter)
	app.Flag("fqdn-template", "A templated string that's used to generate DNS names from sources that don't define a hostname themselves, or to add a hostname suffix when paired with the fake source (optional). Accepts comma separated list for multiple global FQDN.").Default(defaultConfig.FQDNTemplate).StringVar(&cfg.FQDNTemplate)
	app.Flag("combine-fqdn-annotation", "Combine FQDN template and Annotations instead of overwriting").BoolVar(&cfg.CombineFQDNAndAnnotation)
	app.Flag("ignore-hostname-annotation", "Ignore hostname annotation when generating DNS names, valid only when using fqdn-template is set (optional, default: false)").BoolVar(&cfg.IgnoreHostnameAnnotation)
	app.Flag("compatibility", "Process annotation semantics from legacy implementations (optional, options: mate, molecule)").Default(defaultConfig.Compatibility).EnumVar(&cfg.Compatibility, "", "mate", "molecule")
	app.Flag("publish-internal-services", "Allow external-dns to publish DNS records for ClusterIP services (optional)").BoolVar(&cfg.PublishInternal)
	app.Flag("publish-host-ip", "Allow external-dns to publish host-ip for headless services (optional)").BoolVar(&cfg.PublishHostIP)
	app.Flag("connector-source-server", "The server to connect for connector source, valid only when using connector source").Default(defaultConfig.ConnectorSourceServer).StringVar(&cfg.ConnectorSourceServer)
	app.Flag("crd-source-apiversion", "API version of the CRD for crd source, e.g. `externaldns.k8s.io/v1alpha1`, valid only when using crd source").Default(defaultConfig.CRDSourceAPIVersion).StringVar(&cfg.CRDSourceAPIVersion)
	app.Flag("crd-source-kind", "Kind of the CRD for the crd source in API group and version specified by crd-source-apiversion").Default(defaultConfig.CRDSourceKind).StringVar(&cfg.CRDSourceKind)
	app.Flag("service-type-filter", "The service types to take care about (default: all, expected: ClusterIP, NodePort, LoadBalancer or ExternalName)").StringsVar(&cfg.ServiceTypeFilter)

	// Flags related to providers
	app.Flag("provider", "The DNS provider where the DNS records will be created (required, options: aws, aws-sd, google, azure, cloudflare, rcodezero, digitalocean, dnsimple, infoblox, dyn, designate, coredns, skydns, inmemory, pdns, oci, exoscale, linode, rfc2136, ns1, transip)").Required().PlaceHolder("provider").EnumVar(&cfg.Provider, "aws", "aws-sd", "google", "azure", "alibabacloud", "cloudflare", "rcodezero", "digitalocean", "dnsimple", "infoblox", "dyn", "designate", "coredns", "skydns", "inmemory", "pdns", "oci", "exoscale", "linode", "rfc2136", "ns1", "transip")
	app.Flag("domain-filter", "Limit possible target zones by a domain suffix; specify multiple times for multiple domains (optional)").Default("").StringsVar(&cfg.DomainFilter)
	app.Flag("zone-id-filter", "Filter target zones by hosted zone id; specify multiple times for multiple zones (optional)").Default("").StringsVar(&cfg.ZoneIDFilter)
	app.Flag("google-project", "When using the Google provider, current project is auto-detected, when running on GCP. Specify other project with this. Must be specified when running outside GCP.").Default(defaultConfig.GoogleProject).StringVar(&cfg.GoogleProject)
	app.Flag("alibaba-cloud-config-file", "When using the Alibaba Cloud provider, specify the Alibaba Cloud configuration file (required when --provider=alibabacloud").Default(defaultConfig.AlibabaCloudConfigFile).StringVar(&cfg.AlibabaCloudConfigFile)
	app.Flag("alibaba-cloud-zone-type", "When using the Alibaba Cloud provider, filter for zones of this type (optional, options: public, private)").Default(defaultConfig.AlibabaCloudZoneType).EnumVar(&cfg.AlibabaCloudZoneType, "", "public", "private")
	app.Flag("aws-zone-type", "When using the AWS provider, filter for zones of this type (optional, options: public, private)").Default(defaultConfig.AWSZoneType).EnumVar(&cfg.AWSZoneType, "", "public", "private")
	app.Flag("aws-zone-tags", "When using the AWS provider, filter for zones with these tags").Default("").StringsVar(&cfg.AWSZoneTagFilter)
	app.Flag("aws-assume-role", "When using the AWS provider, assume this IAM role. Useful for hosted zones in another AWS account. Specify the full ARN, e.g. `arn:aws:iam::123455567:role/external-dns` (optional)").Default(defaultConfig.AWSAssumeRole).StringVar(&cfg.AWSAssumeRole)
	app.Flag("aws-batch-change-size", "When using the AWS provider, set the maximum number of changes that will be applied in each batch.").Default(strconv.Itoa(defaultConfig.AWSBatchChangeSize)).IntVar(&cfg.AWSBatchChangeSize)
	app.Flag("aws-batch-change-interval", "When using the AWS provider, set the interval between batch changes.").Default(defaultConfig.AWSBatchChangeInterval.String()).DurationVar(&cfg.AWSBatchChangeInterval)
	app.Flag("aws-evaluate-target-health", "When using the AWS provider, set whether to evaluate the health of a DNS target (default: enabled, disable with --no-aws-evaluate-target-health)").Default(strconv.FormatBool(defaultConfig.AWSEvaluateTargetHealth)).BoolVar(&cfg.AWSEvaluateTargetHealth)
	app.Flag("aws-api-retries", "When using the AWS provider, set the maximum number of retries for API calls before giving up.").Default(strconv.Itoa(defaultConfig.AWSAPIRetries)).IntVar(&cfg.AWSAPIRetries)
	app.Flag("azure-config-file", "When using the Azure provider, specify the Azure configuration file (required when --provider=azure").Default(defaultConfig.AzureConfigFile).StringVar(&cfg.AzureConfigFile)
	app.Flag("azure-resource-group", "When using the Azure provider, override the Azure resource group to use (optional)").Default(defaultConfig.AzureResourceGroup).StringVar(&cfg.AzureResourceGroup)
	app.Flag("cloudflare-proxied", "When using the Cloudflare provider, specify if the proxy mode must be enabled (default: disabled)").BoolVar(&cfg.CloudflareProxied)
	app.Flag("cloudflare-zones-per-page", "When using the Cloudflare provider, specify how many zones per page listed, max. possible 50 (default: 50)").Default(strconv.Itoa(defaultConfig.CloudflareZonesPerPage)).IntVar(&cfg.CloudflareZonesPerPage)
	app.Flag("infoblox-grid-host", "When using the Infoblox provider, specify the Grid Manager host (required when --provider=infoblox)").Default(defaultConfig.InfobloxGridHost).StringVar(&cfg.InfobloxGridHost)
	app.Flag("infoblox-wapi-port", "When using the Infoblox provider, specify the WAPI port (default: 443)").Default(strconv.Itoa(defaultConfig.InfobloxWapiPort)).IntVar(&cfg.InfobloxWapiPort)
	app.Flag("infoblox-wapi-username", "When using the Infoblox provider, specify the WAPI username (default: admin)").Default(defaultConfig.InfobloxWapiUsername).StringVar(&cfg.InfobloxWapiUsername)
	app.Flag("infoblox-wapi-password", "When using the Infoblox provider, specify the WAPI password (required when --provider=infoblox)").Default(defaultConfig.InfobloxWapiPassword).StringVar(&cfg.InfobloxWapiPassword)
	app.Flag("infoblox-wapi-version", "When using the Infoblox provider, specify the WAPI version (default: 2.3.1)").Default(defaultConfig.InfobloxWapiVersion).StringVar(&cfg.InfobloxWapiVersion)
	app.Flag("infoblox-ssl-verify", "When using the Infoblox provider, specify whether to verify the SSL certificate (default: true, disable with --no-infoblox-ssl-verify)").Default(strconv.FormatBool(defaultConfig.InfobloxSSLVerify)).BoolVar(&cfg.InfobloxSSLVerify)
	app.Flag("infoblox-view", "DNS view (default: \"\")").Default(defaultConfig.InfobloxView).StringVar(&cfg.InfobloxView)
	app.Flag("dyn-customer-name", "When using the Dyn provider, specify the Customer Name").Default("").StringVar(&cfg.DynCustomerName)
	app.Flag("dyn-username", "When using the Dyn provider, specify the Username").Default("").StringVar(&cfg.DynUsername)
	app.Flag("dyn-password", "When using the Dyn provider, specify the pasword").Default("").StringVar(&cfg.DynPassword)
	app.Flag("dyn-min-ttl", "Minimal TTL (in seconds) for records. This value will be used if the provided TTL for a service/ingress is lower than this.").IntVar(&cfg.DynMinTTLSeconds)
	app.Flag("oci-config-file", "When using the OCI provider, specify the OCI configuration file (required when --provider=oci").Default(defaultConfig.OCIConfigFile).StringVar(&cfg.OCIConfigFile)
	app.Flag("rcodezero-txt-encrypt", "When using the Rcodezero provider with txt registry option, set if TXT rrs are encrypted (default: false)").Default(strconv.FormatBool(defaultConfig.RcodezeroTXTEncrypt)).BoolVar(&cfg.RcodezeroTXTEncrypt)

	app.Flag("inmemory-zone", "Provide a list of pre-configured zones for the inmemory provider; specify multiple times for multiple zones (optional)").Default("").StringsVar(&cfg.InMemoryZones)
	app.Flag("pdns-server", "When using the PowerDNS/PDNS provider, specify the URL to the pdns server (required when --provider=pdns)").Default(defaultConfig.PDNSServer).StringVar(&cfg.PDNSServer)
	app.Flag("pdns-api-key", "When using the PowerDNS/PDNS provider, specify the API key to use to authorize requests (required when --provider=pdns)").Default(defaultConfig.PDNSAPIKey).StringVar(&cfg.PDNSAPIKey)
	app.Flag("pdns-tls-enabled", "When using the PowerDNS/PDNS provider, specify whether to use TLS (default: false, requires --tls-ca, optionally specify --tls-client-cert and --tls-client-cert-key)").Default(strconv.FormatBool(defaultConfig.PDNSTLSEnabled)).BoolVar(&cfg.PDNSTLSEnabled)
	app.Flag("ns1-endpoint", "When using the NS1 provider, specify the URL of the API endpoint to target (default: https://api.nsone.net/v1/)").Default(defaultConfig.NS1Endpoint).StringVar(&cfg.NS1Endpoint)
	app.Flag("ns1-ignoressl", "When using the NS1 provider, specify whether to verify the SSL certificate (default: false)").Default(strconv.FormatBool(defaultConfig.NS1IgnoreSSL)).BoolVar(&cfg.NS1IgnoreSSL)

	// Flags related to TLS communication
	app.Flag("tls-ca", "When using TLS communication, the path to the certificate authority to verify server communications (optionally specify --tls-client-cert for two-way TLS)").Default(defaultConfig.TLSCA).StringVar(&cfg.TLSCA)
	app.Flag("tls-client-cert", "When using TLS communication, the path to the certificate to present as a client (not required for TLS)").Default(defaultConfig.TLSClientCert).StringVar(&cfg.TLSClientCert)
	app.Flag("tls-client-cert-key", "When using TLS communication, the path to the certificate key to use with the client certificate (not required for TLS)").Default(defaultConfig.TLSClientCertKey).StringVar(&cfg.TLSClientCertKey)

	app.Flag("exoscale-endpoint", "Provide the endpoint for the Exoscale provider").Default(defaultConfig.ExoscaleEndpoint).StringVar(&cfg.ExoscaleEndpoint)
	app.Flag("exoscale-apikey", "Provide your API Key for the Exoscale provider").Default(defaultConfig.ExoscaleAPIKey).StringVar(&cfg.ExoscaleAPIKey)
	app.Flag("exoscale-apisecret", "Provide your API Secret for the Exoscale provider").Default(defaultConfig.ExoscaleAPISecret).StringVar(&cfg.ExoscaleAPISecret)

	// Flags related to RFC2136 provider
	app.Flag("rfc2136-host", "When using the RFC2136 provider, specify the host of the DNS server").Default(defaultConfig.RFC2136Host).StringVar(&cfg.RFC2136Host)
	app.Flag("rfc2136-port", "When using the RFC2136 provider, specify the port of the DNS server").Default(strconv.Itoa(defaultConfig.RFC2136Port)).IntVar(&cfg.RFC2136Port)
	app.Flag("rfc2136-zone", "When using the RFC2136 provider, specify the zone entry of the DNS server to use").Default(defaultConfig.RFC2136Zone).StringVar(&cfg.RFC2136Zone)
	app.Flag("rfc2136-insecure", "When using the RFC2136 provider, specify whether to attach TSIG or not (default: false, requires --rfc2136-tsig-keyname and rfc2136-tsig-secret)").Default(strconv.FormatBool(defaultConfig.RFC2136Insecure)).BoolVar(&cfg.RFC2136Insecure)
	app.Flag("rfc2136-tsig-keyname", "When using the RFC2136 provider, specify the TSIG key to attached to DNS messages (required when --rfc2136-insecure=false)").Default(defaultConfig.RFC2136TSIGKeyName).StringVar(&cfg.RFC2136TSIGKeyName)
	app.Flag("rfc2136-tsig-secret", "When using the RFC2136 provider, specify the TSIG (base64) value to attached to DNS messages (required when --rfc2136-insecure=false)").Default(defaultConfig.RFC2136TSIGSecret).StringVar(&cfg.RFC2136TSIGSecret)
	app.Flag("rfc2136-tsig-secret-alg", "When using the RFC2136 provider, specify the TSIG (base64) value to attached to DNS messages (required when --rfc2136-insecure=false)").Default(defaultConfig.RFC2136TSIGSecretAlg).StringVar(&cfg.RFC2136TSIGSecretAlg)
	app.Flag("rfc2136-tsig-axfr", "When using the RFC2136 provider, specify the TSIG (base64) value to attached to DNS messages (required when --rfc2136-insecure=false)").BoolVar(&cfg.RFC2136TAXFR)

	// Flags related to TransIP provider
	app.Flag("transip-account", "When using the TransIP provider, specify the account name (required when --provider=transip)").Default(defaultConfig.TransIPAccountName).StringVar(&cfg.TransIPAccountName)
	app.Flag("transip-keyfile", "When using the TransIP provider, specify the path to the private key file (required when --provider=transip)").Default(defaultConfig.TransIPPrivateKeyFile).StringVar(&cfg.TransIPPrivateKeyFile)

	// Flags related to policies
	app.Flag("policy", "Modify how DNS records are synchronized between sources and providers (default: sync, options: sync, upsert-only)").Default(defaultConfig.Policy).EnumVar(&cfg.Policy, "sync", "upsert-only")

	// Flags related to the registry
	app.Flag("registry", "The registry implementation to use to keep track of DNS record ownership (default: txt, options: txt, noop, aws-sd)").Default(defaultConfig.Registry).EnumVar(&cfg.Registry, "txt", "noop", "aws-sd")
	app.Flag("txt-owner-id", "When using the TXT registry, a name that identifies this instance of ExternalDNS (default: default)").Default(defaultConfig.TXTOwnerID).StringVar(&cfg.TXTOwnerID)
	app.Flag("txt-prefix", "When using the TXT registry, a custom string that's prefixed to each ownership DNS record (optional)").Default(defaultConfig.TXTPrefix).StringVar(&cfg.TXTPrefix)

	// Flags related to the main control loop
	app.Flag("txt-cache-interval", "The interval between cache synchronizations in duration format (default: disabled)").Default(defaultConfig.TXTCacheInterval.String()).DurationVar(&cfg.TXTCacheInterval)
	app.Flag("interval", "The interval between two consecutive synchronizations in duration format (default: 1m)").Default(defaultConfig.Interval.String()).DurationVar(&cfg.Interval)
	app.Flag("once", "When enabled, exits the synchronization loop after the first iteration (default: disabled)").BoolVar(&cfg.Once)
	app.Flag("dry-run", "When enabled, prints DNS record changes rather than actually performing them (default: disabled)").BoolVar(&cfg.DryRun)

	// Miscellaneous flags
	app.Flag("log-format", "The format in which log messages are printed (default: text, options: text, json)").Default(defaultConfig.LogFormat).EnumVar(&cfg.LogFormat, "text", "json")
	app.Flag("metrics-address", "Specify where to serve the metrics and health check endpoint (default: :7979)").Default(defaultConfig.MetricsAddress).StringVar(&cfg.MetricsAddress)
	app.Flag("log-level", "Set the level of logging. (default: info, options: panic, debug, info, warning, error, fatal").Default(defaultConfig.LogLevel).EnumVar(&cfg.LogLevel, allLogLevelsAsStrings()...)

	_, err := app.Parse(args)
	if err != nil {
		return err
	}

	return nil
}<|MERGE_RESOLUTION|>--- conflicted
+++ resolved
@@ -113,13 +113,10 @@
 	RFC2136TSIGSecret           string `secure:"yes"`
 	RFC2136TSIGSecretAlg        string
 	RFC2136TAXFR                bool
-<<<<<<< HEAD
+	NS1Endpoint                 string
+	NS1IgnoreSSL                bool
 	TransIPAccountName          string
 	TransIPPrivateKeyFile       string
-=======
-	NS1Endpoint                 string
-	NS1IgnoreSSL                bool
->>>>>>> 7e9b883a
 }
 
 var defaultConfig = &Config{
@@ -193,13 +190,10 @@
 	RFC2136TSIGSecret:           "",
 	RFC2136TSIGSecretAlg:        "",
 	RFC2136TAXFR:                true,
-<<<<<<< HEAD
+	NS1Endpoint:                 "",
+	NS1IgnoreSSL:                false,
 	TransIPAccountName:          "",
 	TransIPPrivateKeyFile:       "",
-=======
-	NS1Endpoint:                 "",
-	NS1IgnoreSSL:                false,
->>>>>>> 7e9b883a
 }
 
 // NewConfig returns new Config object
